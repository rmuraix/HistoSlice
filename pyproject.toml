--- conflicted
+++ resolved
@@ -62,12 +62,7 @@
     "pytest==8.4.2",
     "pytest-console-scripts==1.4.1",
     "pytest-cov==7.0.0",
-<<<<<<< HEAD
-    "ruff==0.13.3",
-    "torch>=2.0.0",
-=======
     "ruff==0.14.0",
->>>>>>> 86c41817
 ]
 
 [tool.pytest.ini_options]
